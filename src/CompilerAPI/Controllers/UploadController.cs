﻿using System;
using System.Collections.Generic;
using System.IO;
using System.Linq;
using System.Threading.Tasks;
using AD.OpenXml.Documents;
using AD.OpenXml.Html;
using AD.OpenXml.Visitors;
using JetBrains.Annotations;
using Microsoft.AspNetCore.Http;
using Microsoft.AspNetCore.Mvc;
using Microsoft.Net.Http.Headers;

namespace CompilerAPI.Controllers
{
    // TODO: document UploadController
    /// <inheritdoc />
    /// <summary>
<<<<<<< HEAD
    /// Provides HTTP endpoints to submit and format Word documents. 
=======
    /// Provides HTTP endpoints to submit and format Word documents.
>>>>>>> 10c57b33
    /// </summary>
    [PublicAPI]
    [ApiVersion("1.0")]
    [Route("[controller]")]
    public class UploadController : Controller
    {
        private static MediaTypeHeaderValue _microsoftWordDocument = new MediaTypeHeaderValue("application/vnd.openxmlformats-officedocument.wordprocessingml.document");

        /// <summary>
        /// Returns the webpage with an upload form for documents.
        /// </summary>
        /// <returns>
        /// The index razor view.
        /// </returns>
        [NotNull]
        [HttpGet("")]
        public IActionResult Index()
        {
            return View();
        }

        /// <summary>
        /// Receives file uploads from the user.
        /// </summary>
        /// <param name="files">
        /// The collection of files submitted by POST request.
        /// </param>
<<<<<<< HEAD
=======
        /// <param name="format">
        /// The format to produce
        /// </param>
>>>>>>> 10c57b33
        /// <param name="title">
        /// The title of the document to be returned.
        /// </param>
        /// <param name="publisher">
        /// The name of the publisher for the document to be returned.
        /// </param>
        /// <param name="website">
        /// The website of the publisher.
        /// </param>
        /// <returns>
        /// The combined and formatted document.
        /// </returns>
        /// <exception cref="ArgumentNullException"/>
        [NotNull]
        [HttpPost("")]
        [ItemNotNull]
        public async Task<IActionResult> Index([NotNull] [ItemNotNull] IEnumerable<IFormFile> files, [CanBeNull] string format, [CanBeNull] string title, [CanBeNull] string publisher, [CanBeNull] string website)
        {
            if (files is null)
            {
                throw new ArgumentNullException(nameof(files));
            }

            IFormFile[] uploadedFiles = files.ToArray();

            if (uploadedFiles.Length == 0)
            {
                return BadRequest("No files uploaded.");
            }

            if (uploadedFiles.Any(x => x.Length <= 0))
            {
                return BadRequest("Invalid file length.");
            }

            if (uploadedFiles.Any(x => x.ContentType != _microsoftWordDocument.ToString()))
            {
                return BadRequest("Invalid file format.");
            }

            Queue<MemoryStream> documentQueue = new Queue<MemoryStream>(uploadedFiles.Length);

            foreach (IFormFile file in uploadedFiles)
            {
                MemoryStream memoryStream = new MemoryStream();
                await file.CopyToAsync(memoryStream);
                documentQueue.Enqueue(memoryStream);
            }

            MemoryStream output =
                await Process(
                    documentQueue,
                    title ?? "[REPORT TITLE]",
                    publisher ?? "[PUBLISHER]",
                    website ?? "[PUBLISHER WEBSITE]");

            output.Seek(0, SeekOrigin.Begin);

            if (format != "html")
            {
                return new FileStreamResult(output, _microsoftWordDocument);
            }

            ReportVisitor visitor = new ReportVisitor(output);

            return
                new ContentResult
                {
                    Content = visitor.Document.Elements().Single().BodyToHtml().ToString(),
                    ContentType = "text/html",
                    StatusCode = 200
                };
        }

        [Pure]
        [NotNull]
        [ItemNotNull]
        private static async Task<MemoryStream> Process([NotNull] [ItemNotNull] IEnumerable<MemoryStream> files, [NotNull] string title, [NotNull] string publisher, [NotNull] string website)
        {
            if (files is null)
            {
                throw new ArgumentNullException(nameof(files));
            }
            
            if (title is null)
            {
                throw new ArgumentNullException(nameof(title));
            }
            
            if (publisher is null)
            {
                throw new ArgumentNullException(nameof(publisher));
            }
            
            if (website is null)
            {
                throw new ArgumentNullException(nameof(website));
            }

            if (publisher is null)
            {
                throw new ArgumentNullException(nameof(publisher));
            }

            if (website is null)
            {
                throw new ArgumentNullException(nameof(website));
            }

            return
                await new ReportVisitor()
                      .VisitAndFold(files)
                      .Save()
                      .AddHeaders(title)
                      .AddFooters(publisher, website)
                      .PositionChartsInline()
                      .PositionChartsInner()
                      .PositionChartsOuter()
                      .ModifyBarChartStyles()
                      .ModifyPieChartStyles()
                      .ModifyLineChartStyles()
                      .ModifyAreaChartStyles();
        }
    }
}<|MERGE_RESOLUTION|>--- conflicted
+++ resolved
@@ -16,11 +16,7 @@
     // TODO: document UploadController
     /// <inheritdoc />
     /// <summary>
-<<<<<<< HEAD
-    /// Provides HTTP endpoints to submit and format Word documents. 
-=======
     /// Provides HTTP endpoints to submit and format Word documents.
->>>>>>> 10c57b33
     /// </summary>
     [PublicAPI]
     [ApiVersion("1.0")]
@@ -48,12 +44,9 @@
         /// <param name="files">
         /// The collection of files submitted by POST request.
         /// </param>
-<<<<<<< HEAD
-=======
         /// <param name="format">
         /// The format to produce
         /// </param>
->>>>>>> 10c57b33
         /// <param name="title">
         /// The title of the document to be returned.
         /// </param>
