﻿using System;
using System.Collections.Generic;
using System.IO;
using System.Linq;
using System.Threading.Tasks;
using AD.OpenXml.Documents;
using AD.OpenXml.Html;
using AD.OpenXml.Visitors;
using JetBrains.Annotations;
using Microsoft.AspNetCore.Http;
using Microsoft.AspNetCore.Mvc;
using Microsoft.Net.Http.Headers;

namespace CompilerAPI.Controllers
{
    /// <inheritdoc />
    /// <summary>
    /// Provides HTTP endpoints to submit and format Word documents.
    /// </summary>
    [PublicAPI]
    [ApiVersion("1.0")]
    [Route("[controller]")]
    public class UploadController : Controller
    {
        private static MediaTypeHeaderValue _microsoftWordDocument = new MediaTypeHeaderValue("application/vnd.openxmlformats-officedocument.wordprocessingml.document");

        /// <summary>
        /// Returns the webpage with an upload form for documents.
        /// </summary>
        /// <returns>
        /// The index razor view.
        /// </returns>
        [NotNull]
        [HttpGet]
        public IActionResult Index()
        {
            return View();
        }

        /// <summary>
        /// Receives file uploads from the user.
        /// </summary>
        /// <param name="files">
        /// The collection of files submitted by POST request.
        /// </param>
        /// <param name="format">
        /// The format to produce
        /// </param>
        /// <param name="title">
        /// The title of the document to be returned.
        /// </param>
        /// <param name="publisher">
        /// The name of the publisher for the document to be returned.
        /// </param>
        /// <param name="website">
        /// The website of the publisher.
        /// </param>
        /// <returns>
        /// The combined and formatted document.
        /// </returns>
        /// <exception cref="ArgumentNullException"/>
        [NotNull]
        [HttpPost]
        [ItemNotNull]
        public async Task<IActionResult> Index([NotNull] [ItemNotNull] IEnumerable<IFormFile> files, [CanBeNull] string format, [CanBeNull] string title, [CanBeNull] string publisher, [CanBeNull] string website)
        {
            if (files is null)
            {
                throw new ArgumentNullException(nameof(files));
            }

            IFormFile[] uploadedFiles = files.ToArray();

            if (uploadedFiles.Length == 0)
            {
                return BadRequest("No files uploaded.");
            }

            if (uploadedFiles.Any(x => x.Length <= 0))
            {
                return BadRequest("Invalid file length.");
            }

            if (uploadedFiles.Any(x => x.ContentType != _microsoftWordDocument.ToString()))
            {
                return BadRequest("Invalid file format.");
            }

            Queue<MemoryStream> documentQueue = new Queue<MemoryStream>(uploadedFiles.Length);

            foreach (IFormFile file in uploadedFiles)
            {
                MemoryStream memoryStream = new MemoryStream();
                await file.CopyToAsync(memoryStream);
                documentQueue.Enqueue(memoryStream);
            }

            MemoryStream output =
                await Process(
                    documentQueue,
                    title ?? "[REPORT TITLE]",
                    publisher ?? "[PUBLISHER]",
                    website ?? "[PUBLISHER WEBSITE]");

            output.Seek(0, SeekOrigin.Begin);

<<<<<<< HEAD
            if (format != "html")
            {
                return new FileStreamResult(output, _microsoftWordDocument);
            }

            ReportVisitor visitor = new ReportVisitor(output);

            return
                new ContentResult
                {
                    Content = visitor.Document.Elements().Single().BodyToHtml().ToString(),
                    ContentType = "text/html",
                    StatusCode = 200
                };
=======
            switch (format)
            {
                case "docx":
                {
                    return new FileStreamResult(output, _microsoftWordDocument);
                }
                case "html":
                {
                    ReportPackageVisitor visitor = new ReportPackageVisitor(output);
                    return
                        new ContentResult
                        {
                            Content = HtmlVisitor.Create().Visit(visitor.Document.Elements().Single(), title ?? "").ToString(),
                            ContentType = "text/html",
                            StatusCode = 200
                        };
                }
                case "xml":
                {
                    ReportPackageVisitor visitor = new ReportPackageVisitor(output);
                    return
                        new ContentResult
                        {
                            Content = visitor.Document.ToString(),
                            ContentType = "text/xml",
                            StatusCode = 200
                        };
                }
                default:
                {
                    return BadRequest(ModelState);
                }
            }
>>>>>>> cb488765
        }

        [Pure]
        [NotNull]
        [ItemNotNull]
        private static async Task<MemoryStream> Process([NotNull] [ItemNotNull] IEnumerable<MemoryStream> files, [NotNull] string title, [NotNull] string publisher, [NotNull] string website)
        {
            if (files is null)
            {
                throw new ArgumentNullException(nameof(files));
            }

            if (title is null)
            {
                throw new ArgumentNullException(nameof(title));
            }

<<<<<<< HEAD
=======
            if (publisher is null)
            {
                throw new ArgumentNullException(nameof(publisher));
            }

            if (website is null)
            {
                throw new ArgumentNullException(nameof(website));
            }

>>>>>>> cb488765
            if (publisher is null)
            {
                throw new ArgumentNullException(nameof(publisher));
            }

            if (website is null)
            {
                throw new ArgumentNullException(nameof(website));
            }

            return
                await new ReportPackageVisitor()
                      .VisitAndFold(files)
                      .Save()
                      .AddHeaders(title)
                      .AddFooters(publisher, website)
                      .PositionChartsInline()
                      .PositionChartsInner()
                      .PositionChartsOuter()
                      .ModifyBarChartStyles()
                      .ModifyPieChartStyles()
                      .ModifyLineChartStyles()
                      .ModifyAreaChartStyles();
        }
    }
}<|MERGE_RESOLUTION|>--- conflicted
+++ resolved
@@ -104,22 +104,6 @@
 
             output.Seek(0, SeekOrigin.Begin);
 
-<<<<<<< HEAD
-            if (format != "html")
-            {
-                return new FileStreamResult(output, _microsoftWordDocument);
-            }
-
-            ReportVisitor visitor = new ReportVisitor(output);
-
-            return
-                new ContentResult
-                {
-                    Content = visitor.Document.Elements().Single().BodyToHtml().ToString(),
-                    ContentType = "text/html",
-                    StatusCode = 200
-                };
-=======
             switch (format)
             {
                 case "docx":
@@ -153,7 +137,6 @@
                     return BadRequest(ModelState);
                 }
             }
->>>>>>> cb488765
         }
 
         [Pure]
@@ -171,19 +154,6 @@
                 throw new ArgumentNullException(nameof(title));
             }
 
-<<<<<<< HEAD
-=======
-            if (publisher is null)
-            {
-                throw new ArgumentNullException(nameof(publisher));
-            }
-
-            if (website is null)
-            {
-                throw new ArgumentNullException(nameof(website));
-            }
-
->>>>>>> cb488765
             if (publisher is null)
             {
                 throw new ArgumentNullException(nameof(publisher));
